--- conflicted
+++ resolved
@@ -7,12 +7,8 @@
 
 pub mod deno;
 pub mod go;
-<<<<<<< HEAD
 pub mod haskell;
-pub mod npm;
-=======
 pub mod node;
->>>>>>> eb1c51c1
 pub mod python;
 pub mod rust;
 
