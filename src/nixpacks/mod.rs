--- conflicted
+++ resolved
@@ -519,15 +519,10 @@
             .clone()
             .unwrap_or_else(|| vec![".".to_string()]);
 
-<<<<<<< HEAD
         let run_image_setup = match start_phase.run_image {
             Some(run_image) => {
+                // RUN true to prevent a Docker bug https://github.com/moby/moby/issues/37965#issuecomment-426853382
                 formatdoc! {"
-=======
-        let run_image_setup = start_phase.run_image.map(|run_image| {
-            // RUN true to prevent a Docker bug https://github.com/moby/moby/issues/37965#issuecomment-426853382
-            formatdoc! {"
->>>>>>> 839672b1
                 FROM {run_image}
                 WORKDIR {app_dir}
                 COPY --from=0 /etc/ssl/certs /etc/ssl/certs
